--- conflicted
+++ resolved
@@ -45,11 +45,7 @@
 	consolePath string
 
 	// Capabilities specify the capabilities to keep when executing the process inside the container
-<<<<<<< HEAD
-	// All capbilities not specified will be dropped from the processes capability mask
-=======
 	// All capabilities not specified will be dropped from the processes capability mask
->>>>>>> 2daede5a
 	Capabilities []string
 
 	ops processOperations
